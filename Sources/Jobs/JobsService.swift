--- conflicted
+++ resolved
@@ -7,26 +7,6 @@
     var driver: JobsDriver { get }
     var eventLoopPreference: JobsEventLoopPreference { get }
     var configuration: JobsConfiguration { get }
-<<<<<<< HEAD
-=======
-    var logger: Logger { get }
-    
-    /// Dispatches a job to the queue for future execution
-    ///
-    /// - Parameters:
-    ///   - jobData: The `JobData` to dispatch to the queue
-    ///   - maxRetryCount: The number of retries to attempt upon error before calling `Job`.`error()`
-    ///   - queue: The queue to run this job on
-    ///   - delay: A date to execute the job after
-    /// - Returns: A future `Void` value used to signify completion
-    func dispatch<JobData>(
-        _ jobData: JobData,
-        maxRetryCount: Int,
-        queue: JobsQueue,
-        delayUntil: Date?
-    ) -> EventLoopFuture<Void>
-        where JobData: Jobs.JobData
->>>>>>> db600b9d
 }
 
 extension JobsService {
@@ -54,50 +34,15 @@
             jobName: JobData.jobName,
             delayUntil: delayUntil
         )
-        self.logger.info("Dispatching job: \(jobData)")
         return self.driver.set(
             key: queue.makeKey(with: self.configuration.persistenceKey),
             job: jobStorage,
             eventLoop: self.eventLoopPreference
-        ).map { _ in }
-    }
-    
-<<<<<<< HEAD
-=======
-    public func dispatch<JobData>(
-        _ jobData: JobData,
-        maxRetryCount: Int = 0,
-        queue: JobsQueue = .default,
-        delayUntil: Date? = nil
-    ) -> EventLoopFuture<Void>
-        where JobData: Jobs.JobData
-    {
-        let data: Data
-        do {
-            data = try JSONEncoder().encode(jobData)
-        } catch {
-            return self.driver.eventLoop.makeFailedFuture(error)
-        }
-        
-        let jobId = UUID().uuidString
-        let jobStorage = JobStorage(
-            key: self.configuration.persistenceKey,
-            data: data,
-            maxRetryCount: maxRetryCount,
-            id: jobId,
-            jobName: JobData.jobName,
-            delayUntil: delayUntil,
-            queuedAt: Date()
-        )
-        return self.driver.set(
-            key: queue.makeKey(with: self.configuration.persistenceKey),
-            jobStorage: jobStorage
         ).map { _ in
             self.logger.info("Dispatched queue job", metadata: ["job_id": .string("\(jobId)"), "queue": .string(queue.name)])
         }
     }
     
->>>>>>> db600b9d
     public func with(_ request: Request) -> JobsService {
         return RequestSpecificJobsService(request: request, service: self, configuration: self.configuration)
     }
@@ -140,27 +85,4 @@
         self.configuration = configuration
         self.service = service
     }
-<<<<<<< HEAD
-=======
-}
-
-public struct BasicJobsService: JobsService {
-    public var preference: JobsEventLoopPreference
-    public var logger: Logger {
-        return Logger(label: "com.vapor.codes.jobs")
-    }
-    
-    public var configuration: JobsConfiguration
-    public let driver: JobsDriver
-    
-    internal init(
-        configuration: JobsConfiguration,
-        driver: JobsDriver,
-        preference: JobsEventLoopPreference
-    ) {
-        self.configuration = configuration
-        self.driver = driver
-        self.preference = preference
-    }
->>>>>>> db600b9d
 }