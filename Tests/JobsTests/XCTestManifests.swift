import XCTest

extension JobStorageTests {
    static let __allTests = [
        ("testStringRepresentationIsValidJSON", testStringRepresentationIsValidJSON),
    ]
}

extension JobsConfigTests {
    static let __allTests = [
        ("testAddingAlreadyRegistratedJobsAreIgnored", testAddingAlreadyRegistratedJobsAreIgnored),
        ("testAddingJobs", testAddingJobs),
    ]
}

extension JobsTests {
    static let __allTests = [
        ("testStub", testStub),
    ]
}

extension QueueNameTests {
    static let __allTests = [
        ("testKeyIsGeneratedCorrectly", testKeyIsGeneratedCorrectly),
    ]
}

#if !os(macOS)
public func __allTests() -> [XCTestCaseEntry] {
    return [
<<<<<<< HEAD
        testCase(SchedulerTests.allTests),
        testCase(DateComponentRetrievalTests.allTests),
        testCase(RecurrenceRuleConstraintTests.allTests),
        testCase(RecurrenceRuleTests.allTests),
        testCase(CronTests.allTests)
=======
        testCase(JobStorageTests.__allTests),
        testCase(JobsConfigTests.__allTests),
        testCase(JobsTests.__allTests),
        testCase(QueueNameTests.__allTests),
>>>>>>> 187a3757
    ]
}
#endif<|MERGE_RESOLUTION|>--- conflicted
+++ resolved
@@ -28,18 +28,10 @@
 #if !os(macOS)
 public func __allTests() -> [XCTestCaseEntry] {
     return [
-<<<<<<< HEAD
-        testCase(SchedulerTests.allTests),
-        testCase(DateComponentRetrievalTests.allTests),
-        testCase(RecurrenceRuleConstraintTests.allTests),
-        testCase(RecurrenceRuleTests.allTests),
-        testCase(CronTests.allTests)
-=======
         testCase(JobStorageTests.__allTests),
         testCase(JobsConfigTests.__allTests),
         testCase(JobsTests.__allTests),
         testCase(QueueNameTests.__allTests),
->>>>>>> 187a3757
     ]
 }
 #endif